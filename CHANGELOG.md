--- conflicted
+++ resolved
@@ -2,11 +2,8 @@
 -------------------
 
   * [FEATURE] Adds support for Rails 4 command guessing.
-<<<<<<< HEAD
   * [BUGFIX] Average hits per line for groups of files weighed each file equally, ignoring the length of the files.
-=======
   * Rename adapters to "profiles" given that they are bundles of settings
->>>>>>> 7d0a34ef
 
 v0.7.1, 2012-10-12 ([changes](https://github.com/colszowka/simplecov/compare/v0.7.0...v0.7.1))
 -------------------
