--- conflicted
+++ resolved
@@ -26,9 +26,4 @@
   allow_failures:
     - rvm: ruby-head
     - rvm: jruby-head
-<<<<<<< HEAD
-    - rvm: jruby-9.1.7.0
-=======
-    - rvm: rbx-2
->>>>>>> 2d8dce6a
   fast_finish: true