require 'helper'

class TestFileList < Test::Unit::TestCase
<<<<<<< HEAD
  on_ruby "1.9" do
    context "With a file list from a result" do
      setup do
        original_result = {source_fixture('sample.rb') => [nil, 1, 1, 1, nil, nil, 1, 1, nil, nil],
            source_fixture('app/models/user.rb') => [nil, 1, 1, 1, nil, nil, 1, 0, nil, nil],
            source_fixture('app/controllers/sample_controller.rb') => [nil, 2, 2, 0, nil, nil, 0, nil, nil, nil]}
        @file_list = SimpleCov::Result.new(original_result).files
      end

      should("have 11 covered_lines") { assert_equal 11, @file_list.covered_lines }
      should("have 3 missed_lines")   { assert_equal 3, @file_list.missed_lines }
      should("have 19 never_lines")   { assert_equal 19, @file_list.never_lines }
      should("have 14 lines_of_code") { assert_equal 14, @file_list.lines_of_code }
      should("have 3 skipped_lines")  { assert_equal 3, @file_list.skipped_lines }

      should("have correct covered_percent") { assert_equal 100.0*11/14, @file_list.covered_percent }
      should("have correct covered_strength") { assert_equal 13.to_f/14, @file_list.covered_strength }
=======
  context "With a file list from a result" do
    setup do
      original_result = {source_fixture('sample.rb') => [nil, 1, 1, 1, nil, nil, 1, 1, nil, nil],
          source_fixture('app/models/user.rb') => [nil, 1, 1, 1, nil, nil, 1, 0, nil, nil],
          source_fixture('app/controllers/sample_controller.rb') => [nil, 1, 1, 1, nil, nil, 1, 0, nil, nil]}
      @file_list = SimpleCov::Result.new(original_result).files
    end

    should("have 13 covered_lines") { assert_equal 13, @file_list.covered_lines }
    should("have 2 missed_lines")   { assert_equal 2, @file_list.missed_lines }
    should("have 18 never_lines")   { assert_equal 18, @file_list.never_lines }
    should("have 15 lines_of_code") { assert_equal 15, @file_list.lines_of_code }
    should("have 3 skipped_lines")  { assert_equal 3, @file_list.skipped_lines }

    should "have correct covered_percent" do
      assert_equal 100.0*13/15, @file_list.covered_percent
>>>>>>> 7d0a34ef
    end
  end
end if SimpleCov.usable?<|MERGE_RESOLUTION|>--- conflicted
+++ resolved
@@ -1,42 +1,21 @@
 require 'helper'
 
 class TestFileList < Test::Unit::TestCase
-<<<<<<< HEAD
-  on_ruby "1.9" do
-    context "With a file list from a result" do
-      setup do
-        original_result = {source_fixture('sample.rb') => [nil, 1, 1, 1, nil, nil, 1, 1, nil, nil],
-            source_fixture('app/models/user.rb') => [nil, 1, 1, 1, nil, nil, 1, 0, nil, nil],
-            source_fixture('app/controllers/sample_controller.rb') => [nil, 2, 2, 0, nil, nil, 0, nil, nil, nil]}
-        @file_list = SimpleCov::Result.new(original_result).files
-      end
-
-      should("have 11 covered_lines") { assert_equal 11, @file_list.covered_lines }
-      should("have 3 missed_lines")   { assert_equal 3, @file_list.missed_lines }
-      should("have 19 never_lines")   { assert_equal 19, @file_list.never_lines }
-      should("have 14 lines_of_code") { assert_equal 14, @file_list.lines_of_code }
-      should("have 3 skipped_lines")  { assert_equal 3, @file_list.skipped_lines }
-
-      should("have correct covered_percent") { assert_equal 100.0*11/14, @file_list.covered_percent }
-      should("have correct covered_strength") { assert_equal 13.to_f/14, @file_list.covered_strength }
-=======
   context "With a file list from a result" do
     setup do
       original_result = {source_fixture('sample.rb') => [nil, 1, 1, 1, nil, nil, 1, 1, nil, nil],
           source_fixture('app/models/user.rb') => [nil, 1, 1, 1, nil, nil, 1, 0, nil, nil],
-          source_fixture('app/controllers/sample_controller.rb') => [nil, 1, 1, 1, nil, nil, 1, 0, nil, nil]}
+          source_fixture('app/controllers/sample_controller.rb') => [nil, 2, 2, 0, nil, nil, 0, nil, nil, nil]}
       @file_list = SimpleCov::Result.new(original_result).files
     end
 
-    should("have 13 covered_lines") { assert_equal 13, @file_list.covered_lines }
-    should("have 2 missed_lines")   { assert_equal 2, @file_list.missed_lines }
-    should("have 18 never_lines")   { assert_equal 18, @file_list.never_lines }
-    should("have 15 lines_of_code") { assert_equal 15, @file_list.lines_of_code }
+    should("have 11 covered_lines") { assert_equal 11, @file_list.covered_lines }
+    should("have 3 missed_lines")   { assert_equal 3, @file_list.missed_lines }
+    should("have 19 never_lines")   { assert_equal 19, @file_list.never_lines }
+    should("have 14 lines_of_code") { assert_equal 14, @file_list.lines_of_code }
     should("have 3 skipped_lines")  { assert_equal 3, @file_list.skipped_lines }
 
-    should "have correct covered_percent" do
-      assert_equal 100.0*13/15, @file_list.covered_percent
->>>>>>> 7d0a34ef
-    end
+    should("have correct covered_percent") { assert_equal 100.0*11/14, @file_list.covered_percent }
+    should("have correct covered_strength") { assert_equal 13.to_f/14, @file_list.covered_strength }
   end
 end if SimpleCov.usable?